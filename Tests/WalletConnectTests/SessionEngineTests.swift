
import Foundation
import XCTest
@testable import WalletConnect

class SessionEngineTests: XCTestCase {
    var engine: SessionEngine!
    var relay: MockedWCRelay!
    var crypto: Crypto!
    var subscriber: MockedSubscriber!
    
    override func setUp() {
        crypto = Crypto(keychain: DictionaryKeychain())
        relay = MockedWCRelay()
        subscriber = MockedSubscriber()
<<<<<<< HEAD
        let meta = AppMetadata(name: "", description: "", url: "", icons: [])
        engine = SessionEngine(relay: relay, crypto: crypto, subscriber: subscriber, sequencesStore: SessionDictionaryStore(logger: MuteLogger()), isController: false, metadata: meta, logger: MuteLogger())
=======
        let meta = AppMetadata(name: nil, description: nil, url: nil, icons: nil)
        let logger = MuteLogger()
        engine = SessionEngine(relay: relay, crypto: crypto, subscriber: subscriber, sequencesStore: SessionDictionaryStore(logger: logger), isController: false, metadata: meta, logger: logger)
>>>>>>> 67f72ec5
    }

    override func tearDown() {
        relay = nil
        engine = nil
        crypto = nil
    }
}
<|MERGE_RESOLUTION|>--- conflicted
+++ resolved
@@ -13,14 +13,9 @@
         crypto = Crypto(keychain: DictionaryKeychain())
         relay = MockedWCRelay()
         subscriber = MockedSubscriber()
-<<<<<<< HEAD
         let meta = AppMetadata(name: "", description: "", url: "", icons: [])
-        engine = SessionEngine(relay: relay, crypto: crypto, subscriber: subscriber, sequencesStore: SessionDictionaryStore(logger: MuteLogger()), isController: false, metadata: meta, logger: MuteLogger())
-=======
-        let meta = AppMetadata(name: nil, description: nil, url: nil, icons: nil)
         let logger = MuteLogger()
         engine = SessionEngine(relay: relay, crypto: crypto, subscriber: subscriber, sequencesStore: SessionDictionaryStore(logger: logger), isController: false, metadata: meta, logger: logger)
->>>>>>> 67f72ec5
     }
 
     override func tearDown() {
