--- conflicted
+++ resolved
@@ -23,7 +23,6 @@
     private let secureStorage = SecureStorage()
     
     // MARK: - Public interface
-<<<<<<< HEAD
     
     /**
      Initializes a WalletConnect client.
@@ -42,20 +41,16 @@
      
      [WalletConnect]: https://walletconnect.com/
      */
-    public init(
+    public convenience init(
         metadata: AppMetadata,
         apiKey: String,
         isController: Bool,
         relayURL: URL = URL(string: "wss://relay.walletconnect.com")!
     ) {
-=======
-
-    public convenience init(metadata: AppMetadata, apiKey: String, isController: Bool, relayURL: URL) {
         self.init(metadata: metadata, apiKey: apiKey, isController: isController, relayURL: relayURL, logger: MuteLogger())
     }
     
     init(metadata: AppMetadata, apiKey: String, isController: Bool, relayURL: URL, logger: BaseLogger = MuteLogger()) {
->>>>>>> 67f72ec5
         self.metadata = metadata
         self.isController = isController
         let wakuRelay = WakuNetworkRelay(transport: JSONRPCTransport(url: relayURL), logger: logger)
